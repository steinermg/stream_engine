import json
import time
import logging

import ntplib
from flask import request, Response, jsonify

from engine import app
from preload_database.model.preload import Stream
import util.calc
from util.cass import stream_exists
from util.common import CachedParameter, StreamEngineException, MalformedRequestException, \
    InvalidStreamException, StreamUnavailableException, InvalidParameterException

log = logging.getLogger(__name__)


@app.errorhandler(StreamEngineException)
def handle_stream_not_found(error):
    response = jsonify(error.to_dict())
    response.status_code = error.status_code

    log.info("Returning exception: {}".format(error.to_dict()))
    return response


@app.route('/particles', methods=['POST'])
def particles():
    """
    POST should contain a dictionary of the following format:
    {
        'streams': [
            {
                'subsite': subsite,
                'node': node,
                'sensor': sensor,
                'method': method,
                'stream': stream,
                'parameters': [...],
            },
            ...
        ],
        'coefficients': {
            'CC_a0': [
                { 'start': ntptime, 'stop': ntptime, 'value': 1.0 },
                ...
            ],
            ...
        },
        'start': ntptime,
        'stop': ntptime
    }

    :return: JSON object:
    """
    input_data = request.get_json()
    validate(input_data)

    request_start_time = time.time()
    log.info("Handling request to {} - {}".format(request.url, input_data.get('streams', "")))

    start = input_data.get('start', 1)
    stop = input_data.get('stop', ntplib.system_to_ntp_time(time.time()))
    limit = input_data.get('limit', 0)
    if limit <= 0:
        limit = None
<<<<<<< HEAD
    prov = input_data.get('include_provenance', False)
    return Response(util.calc.get_particles(input_data.get('streams'), start, stop, input_data.get('coefficients', {}),
                    input_data.get('qcParameters', {}), limit=limit, custom_times=input_data.get('custom_times'),
                    custom_type=input_data.get('custom_type'), include_provenance=prov), mimetype='application/json')
=======

    prov = input_data.get('include_provenance', False)
    resp = Response(util.calc.get_particles(input_data.get('streams'), start, stop, input_data.get('coefficients', {}),
                    input_data.get('qcParameters', {}), limit=limit, custom_times=input_data.get('custom_times'),
                    custom_type=input_data.get('custom_type'), include_provenance=prov), mimetype='application/json')

    log.info("Request took {:.2f}s to complete".format(time.time() - request_start_time))
    return resp
>>>>>>> 512f742c


@app.route('/netcdf', methods=['POST'])
def netcdf():
    """
    POST should contain a dictionary of the following format:
    {
        'streams': [
            {
                'subsite': subsite,
                'node': node,
                'sensor': sensor,
                'method': method,
                'stream': stream,
                'parameters': [...],
            },
            ...
        ],
        'coefficients': {
            'CC_a0': [
                { 'start': ntptime, 'stop': ntptime, 'value': 1.0 },
                ...
            ],
            ...
        },
        'start': ntptime,
        'stop': ntptime
    }

    :return: JSON object:
    """
    input_data = request.get_json()
    validate(input_data)

    request_start_time = time.time()
    log.info("Handling request to {} - {}".format(request.url, input_data.get('streams', "")))

    start = input_data.get('start', 1)
    stop = input_data.get('stop', ntplib.system_to_ntp_time(time.time()))
    limit = input_data.get('limit', 0)
    if limit <= 0:
        limit = None
<<<<<<< HEAD
    prov = input_data.get('include_provenance', False)
    return Response(util.calc.get_netcdf(input_data.get('streams'), start, stop, input_data.get('coefficients', {}),
=======

    prov = input_data.get('include_provenance', False)
    resp = Response(util.calc.get_netcdf(input_data.get('streams'), start, stop, input_data.get('coefficients', {}),
>>>>>>> 512f742c
                                         limit=limit, custom_times=input_data.get('custom_times'),
                                         custom_type=input_data.get('custom_type'), include_provenance=prov),
                    mimetype='application/netcdf')

    log.info("Request took {:.2f}s to complete".format(time.time() - request_start_time))
    return resp


@app.route('/needs', methods=['POST'])
def needs():
    """
    Given a list of reference designators, streams and parameters, return the
    needed calibration constants for each reference designator
    and the data products which can be computed. Data products which
    are missing L0 data shall not be returned.

    Currently no validation on time frames is provided. If the necessary L0
    data from any time frame is available then this method will return that
    product in the list of parameters. When the algorithm is run, a determination
    if the needed data is present will be made.

    Note, this method may return more reference designators than specified
    in the request, should more L0 data be required.

    POST should contain a dictionary of the following format:
    {
        'streams': [
            {
                'subsite': subsite,
                'node': node,
                'sensor': sensor,
                'method': method,
                'stream': stream,
                'parameters': [...],
            },
            ...
            ]
    }

    :return: JSON object:
    {
        'streams': [
            {
                'subsite': subsite,
                'node': node,
                'sensor': sensor,
                'method': method,
                'stream': stream,
                'coefficients': [...],
                'parameters': [...],
            },
            ...
            ]
    }
    """
    input_data = request.get_json()
    validate(input_data)

    request_start_time = time.time()
    log.info("Handling request to {} - {}".format(request.url, input_data.get('streams', "")))

    output_data = {'streams': util.calc.get_needs(input_data.get('streams'))}
    resp = Response(json.dumps(output_data), mimetype='application/json')

    log.info("Request took {:.2f}s to complete".format(time.time() - request_start_time))
    return resp

@app.route('/')
def index():
    return "You are trying to access <strong>stream engine</strong> directly. Please access through uframe instead."


def validate(input_data):
    if input_data is None:
        raise MalformedRequestException('Received NULL input data')

    streams = input_data.get('streams')
    if streams is None or not isinstance(streams, list):
        raise MalformedRequestException('Received invalid request', payload={'request': input_data})

    for each in streams:
        if not isinstance(each, dict):
            raise MalformedRequestException('Received invalid request, stream is not dictionary',
                                            payload={'request': input_data})
        keys = each.keys()
        required = {'subsite', 'node', 'sensor', 'method', 'stream'}
        missing = required.difference(keys)
        if len(missing) > 0:
            raise MalformedRequestException('Missing stream information from request',
                                            payload={'request': input_data})

        stream = Stream.query.filter(Stream.name == each['stream']).first()
        if stream is None:
            raise InvalidStreamException('The requested stream does not exist in preload', payload={'stream': each})

        # this check will disallow virtual streams to be accessed, so it's commented out for now
        #if not stream_exists(each['subsite'],
                             #each['node'],
                             #each['sensor'],
                             #each['method'],
                             #each['stream']):
            #raise StreamUnavailableException('The requested stream does not exist in cassandra',
                                             #payload={'stream' :each})

        parameters = each.get('parameters', [])
        stream_parameters = [p.id for p in stream.parameters]
        for pid in parameters:
            p = CachedParameter.from_id(pid)
            if p is None:
                raise InvalidParameterException('The requested parameter does not exist in preload',
                                                payload={'id': pid})

            if pid not in stream_parameters:
                raise InvalidParameterException('The requested parameter does not exist in this stream',
                                                payload={'id': pid, 'stream': each})

    if not isinstance(input_data.get('coefficients', {}), dict):
        raise MalformedRequestException('Received invalid coefficient data, must be a map',
                                        payload={'coefficients': input_data.get('coefficients')})<|MERGE_RESOLUTION|>--- conflicted
+++ resolved
@@ -64,12 +64,6 @@
     limit = input_data.get('limit', 0)
     if limit <= 0:
         limit = None
-<<<<<<< HEAD
-    prov = input_data.get('include_provenance', False)
-    return Response(util.calc.get_particles(input_data.get('streams'), start, stop, input_data.get('coefficients', {}),
-                    input_data.get('qcParameters', {}), limit=limit, custom_times=input_data.get('custom_times'),
-                    custom_type=input_data.get('custom_type'), include_provenance=prov), mimetype='application/json')
-=======
 
     prov = input_data.get('include_provenance', False)
     resp = Response(util.calc.get_particles(input_data.get('streams'), start, stop, input_data.get('coefficients', {}),
@@ -78,7 +72,6 @@
 
     log.info("Request took {:.2f}s to complete".format(time.time() - request_start_time))
     return resp
->>>>>>> 512f742c
 
 
 @app.route('/netcdf', methods=['POST'])
@@ -121,14 +114,9 @@
     limit = input_data.get('limit', 0)
     if limit <= 0:
         limit = None
-<<<<<<< HEAD
-    prov = input_data.get('include_provenance', False)
-    return Response(util.calc.get_netcdf(input_data.get('streams'), start, stop, input_data.get('coefficients', {}),
-=======
 
     prov = input_data.get('include_provenance', False)
     resp = Response(util.calc.get_netcdf(input_data.get('streams'), start, stop, input_data.get('coefficients', {}),
->>>>>>> 512f742c
                                          limit=limit, custom_times=input_data.get('custom_times'),
                                          custom_type=input_data.get('custom_type'), include_provenance=prov),
                     mimetype='application/netcdf')
