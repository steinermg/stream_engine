<<<<<<< HEAD
Release 1.3.7

Issue #12318 - Filter NetCDF by selected parameters
=======
NEXT RELEASE
Release 1.3.7

Issue #12072 - enforce order on XDeployment JSON fields for readability
>>>>>>> 349721d6
Issue #12238 - Don't drop duplicate timestamps from separate deployments
Issue #12456 - Source in conda engine environment when running via script

Release 1.3.6

Issue #9306 - Provide depth source for fixed ADCP instruments

Release 1.3.5

Issue #12215 - Sampling strategy returns data outside query bounds

Release 1.3.4

Update preload database to 1.0.12
Update xarray from 0.8.2 to 0.9.2
Handle unsigned int8 values in netcdf4 classic
Encode asset management last modified timestamp as string

Release 1.3.3

Update preload database to 1.0.11
Update ion-functions to 2.3.1

Release 1.3.2

Update preload database to 1.0.10

Release 1.3.1

Fix issue with QC results and update numpy
Update preload database to 1.0.9

Release 1.3.0

Updated required packages
- numpy
- numexpr
- scipy
- ooi-data
- flask
- gunicorn
- xarray
- pandas

Release 1.2.10

Fix bugs preventing virtual stream computation
OOI Data version 0.0.5
Preload database version 1.0.8

Release 1.2.9

Issue #12040 - parameter resolution error
Issue #10396 - parameter resolution error
Issue #4107 - dissolved oxygen computation fixes
Issue #9011 - dissolved oxygen computation fixes

Release 1.2.8

Issue #12035
- Update resolution of L2 parameters that depend on other L2

Release 1.2.7

Migrate preload data model to ooi_data

Release 1.2.6

Issue #10777
- Don't report all data masked when querying virtual streams

Release 1.2.5

Issue #11871
- Don't consider out-of-range bins when computing particle count estimate

Issue #11783 Add QC Flag to annotations
- Updated AnnotationRecord to include QCFlag

Release 1.2.4

Issue #11952
- Updated aggregation response to be JSON (was plain string)

Issue #11861
- QC executed and QC results variables are incorrectly typed

Issue #10777
- modify stream_engine to utilize deployment times to bound product generation requests

Release 1.2.3

Issue #11753
- Aggregation fails when string lengths differ between datasets

Issue #11715
- Added source attribute to the AnnotationRecord class to identify the creator of the data.

Release 1.2.2

Issue #11646
- Production generation fails if no asset management data exists for one or more deployments

Issue #11642
- Bumped preload database pointer (v1.0.1) for "bin sizes incorrect in preload database"

Release 1.2.1

Issue #11371
- Updated NetCDF header sensor asset management information

Release 1.2.0

Issue #11371
- Add sensor asset management information to NetCDF header

Release 1.1.2

Issue #11624
- Aggregation fails for CSV files

Issue #11623
- Aggregation fails if the aggregation host does not have any local files

Issue #11613
- Fixed hard-coded log level in util/gather.py

Release 1.1.1

Issue #11528
- Accept the "execute_dpa" flag. When set to false no data product algorithms will be executed.

Issue #10820
- Stream engine will create a status.txt file containing the string "complete" when aggregation is complete.

Updated preload database pointer

Release 1.1.0

Issue #10820 - NetCDF aggregation
- Stream engine will now aggregate the output from subjobs into one or more larger files

Release 1.0.3

Issue #11497 - Incorrectly building 2D string arrays
- Fixed an issue which caused some queries to abort when the requested stream contains string arrays

Release 1.0.2

Issue #11499 - Simplify overriding configuration values in Stream Engine
- Moved default configuration from config.py to config/default.py
- Created empty config/local.py to contain local config changes

Issue #11439 - Race condition in directory creation
- Fixed a potential race condition in directory creation

Story 1007 - 1.3.6.9.2 Cassandra Fault Resolution: Stream Engine Manager: code to manage product request and sub-request allocation to stream_engines
- Added /estimate endpoint to return file size and request time estimates.<|MERGE_RESOLUTION|>--- conflicted
+++ resolved
@@ -1,13 +1,10 @@
-<<<<<<< HEAD
-Release 1.3.7
+Release 1.3.8
 
 Issue #12318 - Filter NetCDF by selected parameters
-=======
-NEXT RELEASE
+
 Release 1.3.7
 
 Issue #12072 - enforce order on XDeployment JSON fields for readability
->>>>>>> 349721d6
 Issue #12238 - Don't drop duplicate timestamps from separate deployments
 Issue #12456 - Source in conda engine environment when running via script
 
